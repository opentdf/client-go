--- conflicted
+++ resolved
@@ -212,11 +212,7 @@
 }
 
 // DecryptTDFPartial takes a a TDFStorage object containing encrypted TDF data, and decrypts the from the given (plaintext) byte range, returning the decrypted plaintext for that range.
-<<<<<<< HEAD
-func (tdfsdk *tdfCInterop) DecryptTDFPartial(data *TDFStorage, offset, length int64) (string, error) {
-=======
 func (tdfsdk *tdfCInterop) DecryptTDFPartial(data *TDFStorage, offset, length uint32) (string, error) {
->>>>>>> 7e172d26
 	return tdfsdk.decryptPartialBytes(data, offset, length)
 }
 
